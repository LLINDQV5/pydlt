""" Provide class to handle DLT file. """
import struct
from pathlib import Path
from typing import Iterator, List, Optional, Union

from pydlt.header import StandardHeader, StorageHeader
from pydlt.message import DltMessage


class DltFileReader:
    """A class to read DLT message from DLT file.

    Examples::
        # create reader as context manager
        with DltFileReader("filepath") as reader:
            # read 1 message from file
            message = reader.read_message()

            # read all messages from file
            messages = reader.read_messages()

        # create reader as iterator
        for message in DltFileReader("filepath"):  # read all messages
            # handle each message
    """

    def __init__(self, path: Union[str, Path], encoding: Optional[str] = None) -> None:
        """Create DltFileReader object.

        Open a file of the path in the constructor.
        The file should be closed by calling close() method
        when the file is no longer used by the class.

        The class supports context manager and with block.
        close() method does not have to be called if using it.

        Args:
            path (Union[str, Path]): A path to file.
            encoding: encoding that will be used for parsing non-utf-8 dlt strings
                      The dlt specification only supports ascii and utf-8 explicitly.
                      However, some implementations store dlt strings in a local 8-bit
                      format (e.g. latin-1) instead of plain ascii.
        """
        self._file = open(str(path), "rb")
        self._encoding = encoding

    def __enter__(self) -> "DltFileReader":
        return self

    def __exit__(self, exc_type, exc_val, exc_tb) -> Optional[bool]:
        self.close()

    def close(self) -> None:
        """Close a file opened by the class."""
        self._file.close()

    @property
    def closed(self) -> bool:
        """Check a file opened by the class is closed.

        Returns:
            bool: A file is closed if True.
        """
        return self._file.closed

    def __iter__(self) -> Iterator[DltMessage]:
        return self

    def __next__(self) -> DltMessage:
        message = self.read_message()
        if message is None:
            raise StopIteration()
        return message

    def read_message(self) -> Optional[DltMessage]:
        """Read 1 DLT message from file.

        Returns:
            Optional[DltMessage]: DLT message or None if not enough data to read
        """
        min_length = StorageHeader.DATA_LENGTH + StandardHeader.DATA_MIN_LENGTH
        msg_data = self._file.read(min_length)

        if len(msg_data) < min_length:
            return None
        length = struct.unpack_from(
            StandardHeader.STRUCT_MIN_FORMAT, msg_data, StorageHeader.DATA_LENGTH
        )[2]
        msg_length = StorageHeader.DATA_LENGTH + length
        msg_data += self._file.read(msg_length - min_length)
        if len(msg_data) < msg_length:
            return None
<<<<<<< HEAD
        self._file.seek(msg_length, SEEK_CUR)
        return DltMessage.create_from_bytes(msg_data, True, self._encoding)
=======
        return DltMessage.create_from_bytes(msg_data, True)
>>>>>>> c0abe791

    def read_messages(self) -> List[DltMessage]:
        """Read all DLT messages from file.

        Returns:
            List[DltMessage]: All DLT messages in the file
        """
        return [message for message in self.__iter__()]


class DltFileWriter:
    """A class to write DLT message to DLT file.

    Examples::
        # create writer as context manager
        with DltFileWriter("filepath") as writer:
            # write 1 message to file
            writer.write_message(message)

            # write messages to file
            writer.write_messages(messages)
    """

    def __init__(self, path: Union[str, Path], append: bool = False) -> None:
        """Create DltFileWriter object.

        Open a file of the path in the constructor.
        The file should be closed by calling close() method
        when the file is no longer used by the class.

        The class supports context manager and with block.
        close() method does not have to be called if using it.

        Args:
            path (Union[str, Path]): A path to file.
            append (bool, optional): Set True if append mode. Defaults to False.
        """
        mode = "ab" if append else "wb"
        self._file = open(path, mode)

    def __enter__(self) -> "DltFileWriter":
        return self

    def __exit__(self, exc_type, exc_val, exc_tb) -> Optional[bool]:
        self.close()

    def close(self) -> None:
        """Close a file opened by the class."""
        self._file.close()

    @property
    def closed(self) -> bool:
        """Check a file opened by the class is closed.

        Returns:
            bool: A file is closed if True.
        """
        return self._file.closed

    def write_message(self, message: DltMessage) -> None:
        """Write 1 DLT message to file.

        Args:
            message (DltMessage): DLT message
        """
        self._file.write(message.to_bytes())

    def write_messages(self, messages: List[DltMessage]) -> None:
        """Write DLT messages to file.

        Args:
            messages (List[DltMessage]): DLT messages
        """
        [self.write_message(message) for message in messages]
<|MERGE_RESOLUTION|>--- conflicted
+++ resolved
@@ -1,172 +1,167 @@
-""" Provide class to handle DLT file. """
-import struct
-from pathlib import Path
-from typing import Iterator, List, Optional, Union
-
-from pydlt.header import StandardHeader, StorageHeader
-from pydlt.message import DltMessage
-
-
-class DltFileReader:
-    """A class to read DLT message from DLT file.
-
-    Examples::
-        # create reader as context manager
-        with DltFileReader("filepath") as reader:
-            # read 1 message from file
-            message = reader.read_message()
-
-            # read all messages from file
-            messages = reader.read_messages()
-
-        # create reader as iterator
-        for message in DltFileReader("filepath"):  # read all messages
-            # handle each message
-    """
-
-    def __init__(self, path: Union[str, Path], encoding: Optional[str] = None) -> None:
-        """Create DltFileReader object.
-
-        Open a file of the path in the constructor.
-        The file should be closed by calling close() method
-        when the file is no longer used by the class.
-
-        The class supports context manager and with block.
-        close() method does not have to be called if using it.
-
-        Args:
-            path (Union[str, Path]): A path to file.
-            encoding: encoding that will be used for parsing non-utf-8 dlt strings
-                      The dlt specification only supports ascii and utf-8 explicitly.
-                      However, some implementations store dlt strings in a local 8-bit
-                      format (e.g. latin-1) instead of plain ascii.
-        """
-        self._file = open(str(path), "rb")
-        self._encoding = encoding
-
-    def __enter__(self) -> "DltFileReader":
-        return self
-
-    def __exit__(self, exc_type, exc_val, exc_tb) -> Optional[bool]:
-        self.close()
-
-    def close(self) -> None:
-        """Close a file opened by the class."""
-        self._file.close()
-
-    @property
-    def closed(self) -> bool:
-        """Check a file opened by the class is closed.
-
-        Returns:
-            bool: A file is closed if True.
-        """
-        return self._file.closed
-
-    def __iter__(self) -> Iterator[DltMessage]:
-        return self
-
-    def __next__(self) -> DltMessage:
-        message = self.read_message()
-        if message is None:
-            raise StopIteration()
-        return message
-
-    def read_message(self) -> Optional[DltMessage]:
-        """Read 1 DLT message from file.
-
-        Returns:
-            Optional[DltMessage]: DLT message or None if not enough data to read
-        """
-        min_length = StorageHeader.DATA_LENGTH + StandardHeader.DATA_MIN_LENGTH
-        msg_data = self._file.read(min_length)
-
-        if len(msg_data) < min_length:
-            return None
-        length = struct.unpack_from(
-            StandardHeader.STRUCT_MIN_FORMAT, msg_data, StorageHeader.DATA_LENGTH
-        )[2]
-        msg_length = StorageHeader.DATA_LENGTH + length
-        msg_data += self._file.read(msg_length - min_length)
-        if len(msg_data) < msg_length:
-            return None
-<<<<<<< HEAD
-        self._file.seek(msg_length, SEEK_CUR)
-        return DltMessage.create_from_bytes(msg_data, True, self._encoding)
-=======
-        return DltMessage.create_from_bytes(msg_data, True)
->>>>>>> c0abe791
-
-    def read_messages(self) -> List[DltMessage]:
-        """Read all DLT messages from file.
-
-        Returns:
-            List[DltMessage]: All DLT messages in the file
-        """
-        return [message for message in self.__iter__()]
-
-
-class DltFileWriter:
-    """A class to write DLT message to DLT file.
-
-    Examples::
-        # create writer as context manager
-        with DltFileWriter("filepath") as writer:
-            # write 1 message to file
-            writer.write_message(message)
-
-            # write messages to file
-            writer.write_messages(messages)
-    """
-
-    def __init__(self, path: Union[str, Path], append: bool = False) -> None:
-        """Create DltFileWriter object.
-
-        Open a file of the path in the constructor.
-        The file should be closed by calling close() method
-        when the file is no longer used by the class.
-
-        The class supports context manager and with block.
-        close() method does not have to be called if using it.
-
-        Args:
-            path (Union[str, Path]): A path to file.
-            append (bool, optional): Set True if append mode. Defaults to False.
-        """
-        mode = "ab" if append else "wb"
-        self._file = open(path, mode)
-
-    def __enter__(self) -> "DltFileWriter":
-        return self
-
-    def __exit__(self, exc_type, exc_val, exc_tb) -> Optional[bool]:
-        self.close()
-
-    def close(self) -> None:
-        """Close a file opened by the class."""
-        self._file.close()
-
-    @property
-    def closed(self) -> bool:
-        """Check a file opened by the class is closed.
-
-        Returns:
-            bool: A file is closed if True.
-        """
-        return self._file.closed
-
-    def write_message(self, message: DltMessage) -> None:
-        """Write 1 DLT message to file.
-
-        Args:
-            message (DltMessage): DLT message
-        """
-        self._file.write(message.to_bytes())
-
-    def write_messages(self, messages: List[DltMessage]) -> None:
-        """Write DLT messages to file.
-
-        Args:
-            messages (List[DltMessage]): DLT messages
-        """
-        [self.write_message(message) for message in messages]
+""" Provide class to handle DLT file. """
+import struct
+from pathlib import Path
+from typing import Iterator, List, Optional, Union
+
+from pydlt.header import StandardHeader, StorageHeader
+from pydlt.message import DltMessage
+
+
+class DltFileReader:
+    """A class to read DLT message from DLT file.
+
+    Examples::
+        # create reader as context manager
+        with DltFileReader("filepath") as reader:
+            # read 1 message from file
+            message = reader.read_message()
+
+            # read all messages from file
+            messages = reader.read_messages()
+
+        # create reader as iterator
+        for message in DltFileReader("filepath"):  # read all messages
+            # handle each message
+    """
+
+    def __init__(self, path: Union[str, Path], encoding: Optional[str] = None) -> None:
+        """Create DltFileReader object.
+
+        Open a file of the path in the constructor.
+        The file should be closed by calling close() method
+        when the file is no longer used by the class.
+
+        The class supports context manager and with block.
+        close() method does not have to be called if using it.
+
+        Args:
+            path (Union[str, Path]): A path to file.
+            encoding: encoding that will be used for parsing non-utf-8 dlt strings
+                      The dlt specification only supports ascii and utf-8 explicitly.
+                      However, some implementations store dlt strings in a local 8-bit
+                      format (e.g. latin-1) instead of plain ascii.
+        """
+        self._file = open(str(path), "rb")
+        self._encoding = encoding
+
+    def __enter__(self) -> "DltFileReader":
+        return self
+
+    def __exit__(self, exc_type, exc_val, exc_tb) -> Optional[bool]:
+        self.close()
+
+    def close(self) -> None:
+        """Close a file opened by the class."""
+        self._file.close()
+
+    @property
+    def closed(self) -> bool:
+        """Check a file opened by the class is closed.
+
+        Returns:
+            bool: A file is closed if True.
+        """
+        return self._file.closed
+
+    def __iter__(self) -> Iterator[DltMessage]:
+        return self
+
+    def __next__(self) -> DltMessage:
+        message = self.read_message()
+        if message is None:
+            raise StopIteration()
+        return message
+
+    def read_message(self) -> Optional[DltMessage]:
+        """Read 1 DLT message from file.
+
+        Returns:
+            Optional[DltMessage]: DLT message or None if not enough data to read
+        """
+        min_length = StorageHeader.DATA_LENGTH + StandardHeader.DATA_MIN_LENGTH
+        msg_data = self._file.read(min_length)
+
+        if len(msg_data) < min_length:
+            return None
+        length = struct.unpack_from(
+            StandardHeader.STRUCT_MIN_FORMAT, msg_data, StorageHeader.DATA_LENGTH
+        )[2]
+        msg_length = StorageHeader.DATA_LENGTH + length
+        msg_data += self._file.read(msg_length - min_length)
+        if len(msg_data) < msg_length:
+            return None
+        return DltMessage.create_from_bytes(msg_data, True, self._encoding)
+
+    def read_messages(self) -> List[DltMessage]:
+        """Read all DLT messages from file.
+
+        Returns:
+            List[DltMessage]: All DLT messages in the file
+        """
+        return [message for message in self.__iter__()]
+
+
+class DltFileWriter:
+    """A class to write DLT message to DLT file.
+
+    Examples::
+        # create writer as context manager
+        with DltFileWriter("filepath") as writer:
+            # write 1 message to file
+            writer.write_message(message)
+
+            # write messages to file
+            writer.write_messages(messages)
+    """
+
+    def __init__(self, path: Union[str, Path], append: bool = False) -> None:
+        """Create DltFileWriter object.
+
+        Open a file of the path in the constructor.
+        The file should be closed by calling close() method
+        when the file is no longer used by the class.
+
+        The class supports context manager and with block.
+        close() method does not have to be called if using it.
+
+        Args:
+            path (Union[str, Path]): A path to file.
+            append (bool, optional): Set True if append mode. Defaults to False.
+        """
+        mode = "ab" if append else "wb"
+        self._file = open(path, mode)
+
+    def __enter__(self) -> "DltFileWriter":
+        return self
+
+    def __exit__(self, exc_type, exc_val, exc_tb) -> Optional[bool]:
+        self.close()
+
+    def close(self) -> None:
+        """Close a file opened by the class."""
+        self._file.close()
+
+    @property
+    def closed(self) -> bool:
+        """Check a file opened by the class is closed.
+
+        Returns:
+            bool: A file is closed if True.
+        """
+        return self._file.closed
+
+    def write_message(self, message: DltMessage) -> None:
+        """Write 1 DLT message to file.
+
+        Args:
+            message (DltMessage): DLT message
+        """
+        self._file.write(message.to_bytes())
+
+    def write_messages(self, messages: List[DltMessage]) -> None:
+        """Write DLT messages to file.
+
+        Args:
+            messages (List[DltMessage]): DLT messages
+        """
+        [self.write_message(message) for message in messages]